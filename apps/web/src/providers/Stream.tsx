import React, {
  createContext,
  useContext,
  ReactNode,
  useState,
  useEffect,
} from "react";
import { useStream } from "@langchain/langgraph-sdk/react";
import { type Message } from "@langchain/langgraph-sdk";
import {
  uiMessageReducer,
  isUIMessage,
  isRemoveUIMessage,
  type UIMessage,
  type RemoveUIMessage,
} from "@langchain/langgraph-sdk/react-ui";
import { useQueryState } from "nuqs";
import { LangGraphLogoSVG } from "@/components/icons/langgraph";
import { useThreads } from "./Thread";
import { TooltipIconButton } from "@/components/thread/tooltip-icon-button";
import { Copy, CopyCheck, ArrowRight } from "lucide-react";
import { motion } from "framer-motion";

<<<<<<< HEAD
export type TargetRepository = { owner: string; repo: string };
=======
import { Button } from "@/components/ui/button";
import { GitHubSVG } from "@/components/icons/github";
import { useGitHubToken } from "@/hooks/useGitHubToken";

type TargetRepository = { owner: string; repo: string };
>>>>>>> 887fc030
export type StateType = {
  messages: Message[];
  ui?: UIMessage[];
  targetRepository?: TargetRepository;
};

const useTypedStream = useStream<
  StateType,
  {
    UpdateType: {
      messages?: Message[] | Message | string;
      ui?: (UIMessage | RemoveUIMessage)[] | UIMessage | RemoveUIMessage;
      context?: Record<string, unknown>;
      targetRepository?: TargetRepository;
    };
    CustomEventType: UIMessage | RemoveUIMessage;
  }
>;

type StreamContextType = ReturnType<typeof useTypedStream>;
const StreamContext = createContext<StreamContextType | undefined>(undefined);

async function sleep(ms = 4000) {
  return new Promise((resolve) => setTimeout(resolve, ms));
}

const StreamSession = ({
  children,
  apiUrl,
  assistantId,
  githubToken,
}: {
  children: ReactNode;
  apiUrl: string;
  assistantId: string;
  githubToken: string;
}) => {
  const [threadId, setThreadId] = useQueryState("threadId");
  const { getThreads, setThreads } = useThreads();
  const githubAccessToken =
    document.cookie
      .split("; ")
      .find((row) => row.startsWith("x-github_access_token="))
      ?.split("=")[1] || "";
  const streamValue = useTypedStream({
    apiUrl,
    assistantId,
    threadId: threadId ?? null,
    defaultHeaders: {
      "x-github-installation-token": githubToken,
      "x-github-access-token": githubAccessToken,
    },
    onCustomEvent: (event, options) => {
      if (isUIMessage(event) || isRemoveUIMessage(event)) {
        options.mutate((prev) => {
          const ui = uiMessageReducer(prev.ui ?? [], event);
          return { ...prev, ui };
        });
      }
    },
    onThreadId: (id) => {
      setThreadId(id);
      // Refetch threads list when thread ID changes.
      // Wait for some seconds before fetching so we're able to get the new thread that was created.
      sleep().then(() => getThreads().then(setThreads).catch(console.error));
    },
  });

  return (
    <StreamContext.Provider value={streamValue}>
      {children}
    </StreamContext.Provider>
  );
};

export const StreamProvider: React.FC<{ children: ReactNode }> = ({
  children,
}) => {
  const baseCopyTooltipText = "Copy environment variables";
  const [copyTooltipText, setCopyTooltipText] = useState(baseCopyTooltipText);

  const apiUrl: string | undefined = process.env.NEXT_PUBLIC_API_URL ?? "";
  const assistantId: string | undefined =
    process.env.NEXT_PUBLIC_ASSISTANT_ID ?? "";

  const [isAuth, setIsAuth] = useState<boolean | null>(null);
  const [isLoading, setIsLoading] = useState(false);
  const [hasGitHubAppInstalled, setHasGitHubAppInstalled] = useState<
    boolean | null
  >(null);
  const [isCheckingAppInstallation, setIsCheckingAppInstallation] =
    useState(false);
  const { token: githubToken, fetchToken: fetchGitHubToken } = useGitHubToken();

  useEffect(() => {
    checkAuthStatus();
  }, []);

  useEffect(() => {
    if (isAuth) {
      checkGitHubAppInstallation();
    }
  }, [isAuth]);

  const checkAuthStatus = async () => {
    try {
      const response = await fetch("/api/auth/status");
      const data = await response.json();
      setIsAuth(data.authenticated);
    } catch (error) {
      console.error("Error checking auth status:", error);
      setIsAuth(false);
    }
  };

  const checkGitHubAppInstallation = async () => {
    setIsCheckingAppInstallation(true);
    try {
      const response = await fetch("/api/github/repositories");
      if (response.ok) {
        setHasGitHubAppInstalled(true);
        // If the app is installed, fetch a token
        await fetchGitHubToken();
      } else {
        const errorData = await response.json();
        if (errorData.error.includes("installation")) {
          setHasGitHubAppInstalled(false);
        } else {
          // If there's a different error, we'll assume the app is not installed
          setHasGitHubAppInstalled(false);
        }
      }
    } catch (error) {
      console.error("Error checking GitHub App installation:", error);
      setHasGitHubAppInstalled(false);
    } finally {
      setIsCheckingAppInstallation(false);
    }
  };

  const handleLogin = () => {
    setIsLoading(true);
    window.location.href = "/api/auth/github/login";
  };

  const handleInstallGitHubApp = () => {
    setIsLoading(true);
    window.location.href = "/api/github/installation";
  };

  if (!apiUrl || !assistantId) {
    return (
      <div className="flex min-h-screen w-full items-center justify-center p-4">
        <div className="animate-in fade-in-0 zoom-in-95 flex max-w-3xl flex-col rounded-lg border bg-red-50 shadow-lg">
          <div className="flex flex-col gap-4 border-b p-6">
            <div className="flex flex-col items-start gap-2">
              <LangGraphLogoSVG className="h-7" />
              <h1 className="text-xl font-semibold tracking-tight">
                Environment Variables Missing
              </h1>
            </div>
            <p className="text-muted-foreground">
              Whoops, looks like you don&apos;t have an API URL or assistant ID
              set in your environment variables. Please make sure you have both
              of these set before continuing.
            </p>
            <div className="relative">
              <TooltipIconButton
                onClick={() => {
                  const textToCopy = `NEXT_PUBLIC_API_URL=${apiUrl}\nNEXT_PUBLIC_ASSISTANT_ID=${assistantId}`;
                  navigator.clipboard.writeText(textToCopy).then(() => {
                    setCopyTooltipText("Copied!");
                    setTimeout(
                      () => setCopyTooltipText(baseCopyTooltipText),
                      2000,
                    );
                  });
                }}
                className="absolute top-2 right-2 cursor-pointer"
                tooltip={copyTooltipText}
              >
                {copyTooltipText === baseCopyTooltipText ? (
                  <motion.div
                    key="check"
                    initial={{ opacity: 0, scale: 0.8 }}
                    animate={{ opacity: 1, scale: 1 }}
                    exit={{ opacity: 0, scale: 0.8 }}
                    transition={{ duration: 0.15 }}
                  >
                    <Copy />
                  </motion.div>
                ) : (
                  <motion.div
                    key="copy"
                    initial={{ opacity: 0, scale: 0.8 }}
                    animate={{ opacity: 1, scale: 1 }}
                    exit={{ opacity: 0, scale: 0.8 }}
                    transition={{ duration: 0.15 }}
                  >
                    <CopyCheck className="text-green-500" />
                  </motion.div>
                )}
              </TooltipIconButton>
              <code className="bg-muted flex flex-col gap-2 rounded-md border border-red-200 px-4 py-3 text-sm">
                <span>NEXT_PUBLIC_API_URL={apiUrl}</span>
                <span>NEXT_PUBLIC_ASSISTANT_ID={assistantId}</span>
              </code>
            </div>
          </div>
        </div>
      </div>
    );
  }

  if (!isAuth) {
    return (
      <div className="flex min-h-screen w-full items-center justify-center p-4">
        <div className="animate-in fade-in-0 zoom-in-95 flex w-full max-w-3xl flex-col rounded-lg border shadow-lg">
          <div className="flex flex-col gap-4 border-b p-6">
            <div className="flex flex-col items-start gap-2">
              <LangGraphLogoSVG className="h-7" />
              <h1 className="text-xl font-semibold tracking-tight">
                Get started
              </h1>
            </div>
            <p className="text-muted-foreground">
              Connect your GitHub account to get started with Open SWE.
            </p>
            <Button
              onClick={handleLogin}
              disabled={isLoading}
            >
              <GitHubSVG
                width="16"
                height="16"
              />
              {isLoading ? "Connecting..." : "Connect GitHub"}
            </Button>
          </div>
        </div>
      </div>
    );
  }

  // Step 2: GitHub App Installation (only show if authenticated but app not installed)
  if ((isAuth && hasGitHubAppInstalled === false) || !githubToken) {
    return (
      <div className="flex min-h-screen w-full items-center justify-center p-4">
        <div className="animate-in fade-in-0 zoom-in-95 flex w-full max-w-3xl flex-col rounded-lg border shadow-lg">
          <div className="flex flex-col gap-4 border-b p-6">
            <div className="flex flex-col items-start gap-2">
              <LangGraphLogoSVG className="h-7" />
              <h1 className="text-xl font-semibold tracking-tight">
                One more step
              </h1>
            </div>
            <div className="text-muted-foreground flex items-center gap-2 text-sm">
              <span className="rounded-full bg-green-100 px-2 py-1 text-xs font-medium text-green-800">
                1. GitHub Login ✓
              </span>
              <ArrowRight className="h-3 w-3" />
              <span className="rounded-full bg-blue-100 px-2 py-1 text-xs font-medium text-blue-800">
                2. Repository Access
              </span>
            </div>
            <p className="text-muted-foreground">
              Great! Now we need access to your GitHub repositories. Install our
              GitHub App to grant access to specific repositories.
            </p>
            <div className="rounded-md border border-amber-200 bg-amber-50 p-3 text-sm text-amber-800">
              <p>
                You'll be redirected to GitHub where you can select which
                repositories to grant access to.
              </p>
            </div>
            <Button
              onClick={handleInstallGitHubApp}
              disabled={isLoading || isCheckingAppInstallation}
              className="bg-black hover:bg-gray-800"
            >
              <GitHubSVG
                width="16"
                height="16"
              />
              {isLoading || isCheckingAppInstallation
                ? "Loading..."
                : "Install GitHub App"}
            </Button>
          </div>
        </div>
      </div>
    );
  }

  return (
    <StreamSession
      apiUrl={apiUrl}
      assistantId={assistantId}
      githubToken={githubToken}
    >
      {children}
    </StreamSession>
  );
};

// Create a custom hook to use the context
export const useStreamContext = (): StreamContextType => {
  const context = useContext(StreamContext);
  if (context === undefined) {
    throw new Error("useStreamContext must be used within a StreamProvider");
  }
  return context;
};

export default StreamContext;<|MERGE_RESOLUTION|>--- conflicted
+++ resolved
@@ -21,15 +21,11 @@
 import { Copy, CopyCheck, ArrowRight } from "lucide-react";
 import { motion } from "framer-motion";
 
-<<<<<<< HEAD
-export type TargetRepository = { owner: string; repo: string };
-=======
 import { Button } from "@/components/ui/button";
 import { GitHubSVG } from "@/components/icons/github";
 import { useGitHubToken } from "@/hooks/useGitHubToken";
 
 type TargetRepository = { owner: string; repo: string };
->>>>>>> 887fc030
 export type StateType = {
   messages: Message[];
   ui?: UIMessage[];
